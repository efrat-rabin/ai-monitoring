name: Analyze PR Code

on:
  workflow_dispatch:
    inputs:
      pr_number:
        description: 'Pull Request Number'
        required: false
        type: string
      repository:
        description: 'Repository (owner/repo)'
        required: false
        type: string
      git_token:
        description: 'GitHub Token'
        required: true
        type: string
      cursor_api_key:
        description: 'Cursor API Key'
        required: true
        type: string
<<<<<<< HEAD
  workflow_call:
    inputs:
      pr_number:
        description: 'Pull Request Number'
        required: false
        type: string
      repository:
        description: 'Repository (owner/repo)'
        required: false
        type: string
    secrets:
      git_token:
        description: 'GitHub Token'
        required: true
      cursor_api_key:
        description: 'Cursor API Key'
        required: true
=======
>>>>>>> b06254e2

jobs:
  analyze:
    runs-on: ubuntu-latest
    
    steps:
      - name: Checkout repository
        uses: actions/checkout@v4
        with:
          ref: ${{ github.event.pull_request.head.sha || github.ref }}
          fetch-depth: 0
      
      - name: Set up Python
        uses: actions/setup-python@v5
        with:
          python-version: '3.11'
      
      - name: Install dependencies
        run: |
          python -m pip install --upgrade pip
          if [ -f requirements.txt ]; then pip install -r requirements.txt; fi
      
      - name: Run analyze PR code script
        run: |
          python actions/analyze-pr-code/main.py \
            --pr-number "${{ inputs.pr_number }}" \
            --repository "${{ inputs.repository }}"
        env:
<<<<<<< HEAD
          GITHUB_TOKEN: ${{ inputs.git_token || secrets.git_token }}
          CURSOR_API_KEY: ${{ inputs.cursor_api_key || secrets.cursor_api_key }}
=======
          GITHUB_TOKEN: ${{ inputs.git_token }}
          CURSOR_API_KEY: ${{ inputs.cursor_api_key }}
>>>>>>> b06254e2
          PR_NUMBER: ${{ inputs.pr_number }}
          REPOSITORY: ${{ inputs.repository }}
      
      - name: Upload analysis results
        uses: actions/upload-artifact@v4
        if: always()
        with:
          name: analysis-results
          path: analysis-results.json
          retention-days: 30
      
      - name: Comment analysis results on PR
        if: inputs.pr_number
        uses: actions/github-script@v7
        with:
<<<<<<< HEAD
          github-token: ${{ inputs.git_token || secrets.git_token }}
=======
          github-token: ${{ inputs.git_token }}
>>>>>>> b06254e2
          script: |
            const fs = require('fs');
            
            // Read analysis results
            let results;
            try {
              results = JSON.parse(fs.readFileSync('analysis-results.json', 'utf8'));
            } catch (error) {
              console.log('No analysis results found');
              return;
            }
            
            // Format results as markdown comment
            let comment = '## 🤖 AI Code Analysis Results\n\n';
            
            if (results.length === 0) {
              comment += 'No files were analyzed in this PR.\n';
            } else {
              for (const result of results) {
                comment += `### 📄 File: \`${result.file}\`\n\n`;
                
                if (result.analysis.error) {
                  comment += `❌ **Error:** ${result.analysis.error}\n\n`;
                } else if (result.analysis.issues && result.analysis.issues.length > 0) {
                  comment += `**Found ${result.analysis.issues.length} issue(s):**\n\n`;
                  
                  for (const issue of result.analysis.issues) {
                    comment += '<details>\n';
                    comment += `<summary><strong>${issue.severity || 'MEDIUM'}</strong> - ${issue.category || 'general'}: ${issue.method || 'N/A'}</summary>\n\n`;
                    comment += `**File:** \`${result.file}\`\n\n`;
                    
                    if (issue.line) {
                      comment += `**Line:** ${issue.line}\n\n`;
                      comment += `**Location:** [\`${result.file}:${issue.line}\`](../blob/${context.sha}/${result.file}#L${issue.line})\n\n`;
                    }
                    
                    if (issue.description) {
                      comment += `**Description:** ${issue.description}\n\n`;
                    }
                    
                    if (issue.recommendation) {
                      comment += `**Recommendation:**\n\`\`\`typescript\n${issue.recommendation}\n\`\`\`\n\n`;
                    }
                    
                    if (issue.impact) {
                      comment += `**Impact:** ${issue.impact}\n\n`;
                    }
                    
                    comment += '</details>\n\n';
                  }
                }
                
                if (result.analysis.summary) {
                  comment += `**Summary:** ${result.analysis.summary}\n\n`;
                }
                
                comment += '---\n\n';
              }
            }
            
            comment += '*Analysis powered by Cursor AI*\n';
            
            // Post comment on PR
            await github.rest.issues.createComment({
              owner: context.repo.owner,
              repo: context.repo.repo,
              issue_number: ${{ inputs.pr_number }},
              body: comment
            });
<|MERGE_RESOLUTION|>--- conflicted
+++ resolved
@@ -19,26 +19,6 @@
         description: 'Cursor API Key'
         required: true
         type: string
-<<<<<<< HEAD
-  workflow_call:
-    inputs:
-      pr_number:
-        description: 'Pull Request Number'
-        required: false
-        type: string
-      repository:
-        description: 'Repository (owner/repo)'
-        required: false
-        type: string
-    secrets:
-      git_token:
-        description: 'GitHub Token'
-        required: true
-      cursor_api_key:
-        description: 'Cursor API Key'
-        required: true
-=======
->>>>>>> b06254e2
 
 jobs:
   analyze:
@@ -67,13 +47,8 @@
             --pr-number "${{ inputs.pr_number }}" \
             --repository "${{ inputs.repository }}"
         env:
-<<<<<<< HEAD
-          GITHUB_TOKEN: ${{ inputs.git_token || secrets.git_token }}
-          CURSOR_API_KEY: ${{ inputs.cursor_api_key || secrets.cursor_api_key }}
-=======
           GITHUB_TOKEN: ${{ inputs.git_token }}
           CURSOR_API_KEY: ${{ inputs.cursor_api_key }}
->>>>>>> b06254e2
           PR_NUMBER: ${{ inputs.pr_number }}
           REPOSITORY: ${{ inputs.repository }}
       
@@ -89,11 +64,7 @@
         if: inputs.pr_number
         uses: actions/github-script@v7
         with:
-<<<<<<< HEAD
-          github-token: ${{ inputs.git_token || secrets.git_token }}
-=======
           github-token: ${{ inputs.git_token }}
->>>>>>> b06254e2
           script: |
             const fs = require('fs');
             
